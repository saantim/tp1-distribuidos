import uuid
from typing import Type, TypeVar

from pydantic import BaseModel


T = TypeVar("T", bound=BaseModel)


class Session(BaseModel):
    """
    Represent the lifecycle and bookkeeping data of a worker session.

    A session is identified by a UUID and keeps track of:
    - Which workers have already sent an EOF marker.
    - Which message IDs have been processed, allowing duplicate detection.
    - An arbitrary typed storage payload, serialized as a JSON-compatible dict.

    The `storage` field is intended to hold a single logical payload at a time,
    which can be read and written using `set_storage` / `get_storage`.
    """

    session_id: uuid.UUID
    eof_collected: set[str] = set()
    msgs_received: set[str] = set()
    storage: dict = {}

    def get_storage(self, data_type: Type[T]) -> T:
        """
        Deserialize the internal storage payload into a typed Pydantic model.

        The method assumes that ``self.storage`` contains a JSON-compatible
        dictionary previously produced by :meth:`set_storage`. It uses the
        provided Pydantic model class (a subclass of ``BaseModel``) to
        validate and instantiate the typed payload.

        Args:
            data_type: Pydantic model class (subclass of ``BaseModel``) that
                will be used to validate and construct the storage object.

        Returns:
            An instance of the given ``data_type`` built from the current
            ``storage`` dictionary.

        Raises:
            pydantic.ValidationError: If the stored data is not compatible with
                the given ``data_type`` schema.
        """
        return data_type.model_validate(self.storage)

    def set_storage(self, storage: BaseModel) -> None:
        """
        Replace the current storage payload with the given Pydantic model.

        The provided model is serialized using ``model_dump(mode="json")`` so
        that the internal representation is JSON-compatible and safe to persist
        or send over the wire.

        Args:
            storage: Pydantic model instance representing the new storage
                payload for this session.
        """
        self.storage = storage.model_dump(mode="json")

    def add_eof(self, worker_id: str) -> None:
        """
        Mark that the given worker has sent its EOF for this session.

        The worker ID is added to the ``eof_collected`` set, allowing the
        caller to know which workers already signaled the end of their stream.

        Args:
            worker_id: Identifier of the worker that has produced EOF.
        """
        self.eof_collected.add(worker_id)

    def get_eof_collected(self) -> set[str]:
        """
        Return the set of workers that have already reported EOF.

        Returns:
            A set of worker IDs that have previously been registered via
            :meth:`add_eof`.
        """
        return self.eof_collected

    def add_msg_received(self, msg_id: str) -> None:
        """
        Register that a message with the given ID has been processed.

        The message ID is added to the ``msgs_received`` set so that subsequent
        calls to :meth:`is_duplicated_msg` can be used to detect duplicates.

        Args:
            msg_id: Unique identifier of the message that has just been
                processed.
        """
        self.msgs_received.add(msg_id)

    def is_duplicated_msg(self, msg_id: str) -> bool:
        """
        Check whether a message ID has already been processed in this session.

        Args:
            msg_id: Identifier of the message to check.

<<<<<<< HEAD
        Returns:
            True if the given message ID is already present in
            ``msgs_received`` (i.e. it has been processed before),
            False otherwise.
        """
        return msg_id in self.msgs_received
=======
    def is_duplicated_msg(self, msg_id: str):
        return msg_id in self.msgs_received

    def save(self, save_dir: str = "./sessions/saves") -> None:
        save_dir = Path(save_dir)
        save_dir.mkdir(parents=True, exist_ok=True)

        tmp_dir = save_dir / "tmp"
        tmp_dir.mkdir(exist_ok=True, mode=0o755)

        data = self.model_dump(mode="json")

        serialized = json.dumps(data, indent=2)
        session_file = save_dir / f"{self.session_id}.json"
        tmp_path = tmp_dir / f"{self.session_id}.json"

        try:
            with open(tmp_path, "w") as f:
                f.write(serialized)
                f.flush()
                os.fsync(f.fileno())
            os.replace(tmp_path, session_file)
            #logging.info(f"[SESSION] Session {self.session_id} saved - size: {len(serialized)} bytes")

        except Exception as e:
            logging.error(
                f"[SESSION] Error saving session {self.session_id}. " f"Temp file kept at: {tmp_path} - Error: {e}"
            )
            raise

    @classmethod
    def load(cls, session_id: Union[str, uuid.UUID], save_dir: Union[str, Path]) -> Optional["Session"]:
        save_dir = Path(save_dir)
        session_id = str(session_id)
        session_file = save_dir / f"{session_id}.json"

        if session_file.exists():
            try:
                with open(session_file, "r") as f:
                    data = json.load(f)
                if "eof_collected" in data:
                    data["eof_collected"] = set(data["eof_collected"])
                if "msgs_received" in data:
                    data["msgs_received"] = set(data["msgs_received"])
                return cls(**data)
            except Exception as e:
                logging.error(f"[SESSION]  Error loading session {session_id}: {e}")
                return None
        return None


class SessionManager:
    def __init__(
        self,
        stage_name: str,
        on_start_of_session: Callable,
        on_end_of_session: Callable,
        instances: int,
        is_leader: bool,
    ):
        self._sessions: dict[uuid.UUID, Session] = {}
        self._on_start_of_session = on_start_of_session
        self._on_end_of_session = on_end_of_session
        self._stage_name = stage_name
        self._instances = instances
        self._is_leader = is_leader
        self._setup_logging()

    def _setup_logging(self):
        """Configura el logging para la clase."""
        logging.basicConfig(
            level=logging.INFO,
            format=f"{self.__class__.__name__} - %(asctime)s.%(msecs)03d [%(levelname)s] %(name)s: %(message)s",
            datefmt="%Y-%m-%d %H:%M:%S",
        )
        logging.getLogger("pika").setLevel(logging.WARNING)

    def get_or_initialize(self, session_id: uuid.UUID) -> Session:
        if session_id not in self._sessions:
            self._sessions[session_id] = Session(session_id=session_id)
            self._on_start_of_session(self._sessions[session_id])
            if self._is_leader:
                logging.info(f"action: create_session | stage: {self._stage_name} | session: {session_id.hex[:8]}")
        current_session = self._sessions.get(session_id, None)
        return current_session

    def try_to_flush(self, session: Session) -> bool:
        if self._is_flushable(session):
            self._on_end_of_session(session)
            self._sessions.pop(session.session_id, None)
            return True
        return False

    def _is_flushable(self, session: Session) -> bool:
        return len(session.get_eof_collected()) >= (self._instances if self._is_leader else 1)

    def save_sessions(self, path: Union[str, Path] = "./sessions/saves") -> None:
        for session in self._sessions.values():
            session.save(path)

    def save_session(self, session: Session, path: Union[str, Path] = "./sessions/saves") -> None:
        session = self._sessions.get(session.session_id, None)
        if session:
            #logging.info(f"[SESSION] Saving session {session.session_id.hex[:8]} to {path}")
            session.save(path)

    def load_sessions(self, path: Union[str, Path] = "./sessions/saves") -> None:
        path = Path(path)
        if not path.exists():
            logging.info(f"[SESSION] No sessions directory found at: {path}")
            return
        if not path.is_dir():
            raise NotADirectoryError(f"El path de sesiones no es un directorio: {path}")

        for session_file in path.glob("*.json"):
            session_id_str = session_file.stem
            try:
                session = Session.load(session_id_str, path)
                if session:
                    self._sessions[session.session_id] = session
                    logging.info(f"[SESSION] Session {session_id_str} loaded")
            except Exception as e:
                logging.debug(f"[SESSION] Ignorando sesión inválida {session_file}: {e}")
>>>>>>> bd2c38c2
<|MERGE_RESOLUTION|>--- conflicted
+++ resolved
@@ -104,135 +104,9 @@
         Args:
             msg_id: Identifier of the message to check.
 
-<<<<<<< HEAD
         Returns:
             True if the given message ID is already present in
             ``msgs_received`` (i.e. it has been processed before),
             False otherwise.
         """
-        return msg_id in self.msgs_received
-=======
-    def is_duplicated_msg(self, msg_id: str):
-        return msg_id in self.msgs_received
-
-    def save(self, save_dir: str = "./sessions/saves") -> None:
-        save_dir = Path(save_dir)
-        save_dir.mkdir(parents=True, exist_ok=True)
-
-        tmp_dir = save_dir / "tmp"
-        tmp_dir.mkdir(exist_ok=True, mode=0o755)
-
-        data = self.model_dump(mode="json")
-
-        serialized = json.dumps(data, indent=2)
-        session_file = save_dir / f"{self.session_id}.json"
-        tmp_path = tmp_dir / f"{self.session_id}.json"
-
-        try:
-            with open(tmp_path, "w") as f:
-                f.write(serialized)
-                f.flush()
-                os.fsync(f.fileno())
-            os.replace(tmp_path, session_file)
-            #logging.info(f"[SESSION] Session {self.session_id} saved - size: {len(serialized)} bytes")
-
-        except Exception as e:
-            logging.error(
-                f"[SESSION] Error saving session {self.session_id}. " f"Temp file kept at: {tmp_path} - Error: {e}"
-            )
-            raise
-
-    @classmethod
-    def load(cls, session_id: Union[str, uuid.UUID], save_dir: Union[str, Path]) -> Optional["Session"]:
-        save_dir = Path(save_dir)
-        session_id = str(session_id)
-        session_file = save_dir / f"{session_id}.json"
-
-        if session_file.exists():
-            try:
-                with open(session_file, "r") as f:
-                    data = json.load(f)
-                if "eof_collected" in data:
-                    data["eof_collected"] = set(data["eof_collected"])
-                if "msgs_received" in data:
-                    data["msgs_received"] = set(data["msgs_received"])
-                return cls(**data)
-            except Exception as e:
-                logging.error(f"[SESSION]  Error loading session {session_id}: {e}")
-                return None
-        return None
-
-
-class SessionManager:
-    def __init__(
-        self,
-        stage_name: str,
-        on_start_of_session: Callable,
-        on_end_of_session: Callable,
-        instances: int,
-        is_leader: bool,
-    ):
-        self._sessions: dict[uuid.UUID, Session] = {}
-        self._on_start_of_session = on_start_of_session
-        self._on_end_of_session = on_end_of_session
-        self._stage_name = stage_name
-        self._instances = instances
-        self._is_leader = is_leader
-        self._setup_logging()
-
-    def _setup_logging(self):
-        """Configura el logging para la clase."""
-        logging.basicConfig(
-            level=logging.INFO,
-            format=f"{self.__class__.__name__} - %(asctime)s.%(msecs)03d [%(levelname)s] %(name)s: %(message)s",
-            datefmt="%Y-%m-%d %H:%M:%S",
-        )
-        logging.getLogger("pika").setLevel(logging.WARNING)
-
-    def get_or_initialize(self, session_id: uuid.UUID) -> Session:
-        if session_id not in self._sessions:
-            self._sessions[session_id] = Session(session_id=session_id)
-            self._on_start_of_session(self._sessions[session_id])
-            if self._is_leader:
-                logging.info(f"action: create_session | stage: {self._stage_name} | session: {session_id.hex[:8]}")
-        current_session = self._sessions.get(session_id, None)
-        return current_session
-
-    def try_to_flush(self, session: Session) -> bool:
-        if self._is_flushable(session):
-            self._on_end_of_session(session)
-            self._sessions.pop(session.session_id, None)
-            return True
-        return False
-
-    def _is_flushable(self, session: Session) -> bool:
-        return len(session.get_eof_collected()) >= (self._instances if self._is_leader else 1)
-
-    def save_sessions(self, path: Union[str, Path] = "./sessions/saves") -> None:
-        for session in self._sessions.values():
-            session.save(path)
-
-    def save_session(self, session: Session, path: Union[str, Path] = "./sessions/saves") -> None:
-        session = self._sessions.get(session.session_id, None)
-        if session:
-            #logging.info(f"[SESSION] Saving session {session.session_id.hex[:8]} to {path}")
-            session.save(path)
-
-    def load_sessions(self, path: Union[str, Path] = "./sessions/saves") -> None:
-        path = Path(path)
-        if not path.exists():
-            logging.info(f"[SESSION] No sessions directory found at: {path}")
-            return
-        if not path.is_dir():
-            raise NotADirectoryError(f"El path de sesiones no es un directorio: {path}")
-
-        for session_file in path.glob("*.json"):
-            session_id_str = session_file.stem
-            try:
-                session = Session.load(session_id_str, path)
-                if session:
-                    self._sessions[session.session_id] = session
-                    logging.info(f"[SESSION] Session {session_id_str} loaded")
-            except Exception as e:
-                logging.debug(f"[SESSION] Ignorando sesión inválida {session_file}: {e}")
->>>>>>> bd2c38c2
+        return msg_id in self.msgs_received