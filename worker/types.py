<<<<<<< HEAD
import json
import logging
from abc import ABC
from dataclasses import dataclass, asdict, fields
from datetime import datetime
from typing import NewType


@dataclass
class Message(ABC):
    def serialize(self) -> bytes:
        representation = asdict(self)
        for field in fields(self):
            if field.type in [CreatedAt, AvailableFromTs, AvailableToTs]:
                representation[field.name] = representation[field.name].isoformat()
        return json.dumps(representation).encode()

    @classmethod
    def from_dict(cls, data: dict):
        for field in fields(cls):
            logging.info(f"Field {field} - name: {field.name} - type: {field.type} from dict {data}")
            if field.type in [CreatedAt, AvailableFromTs, AvailableToTs]:
                try:
                    data[field.name] = datetime.fromisoformat(data[field.name])
                except Exception:
                    logging.info(f"Field {field} - name: {field.name} - type: {field.type} from dict {data}")
        return cls(**data)

    @classmethod
    def deserialize(cls, payload: bytes) -> "Message":
        data = json.loads(payload)
        return cls.from_dict(data)


@dataclass
class EOF(Message):
    pass


# SOURCES

StoreId = NewType("StoreId", int)
Latitude = NewType("Latitude", float)
Longitude = NewType("Longitude", float)
StoreName = NewType("StoreName", str)
Street = NewType("Street", str)
City = NewType("City", str)
State = NewType("State", str)

@dataclass
class Store(Message):
    store_id: StoreId
    latitude: Latitude
    longitude: Longitude
    store_name: StoreName
    street: Street
    city: City
    state: State

ItemId = NewType("ItemId", int)
Quantity = NewType("Quantity", int)
UnitPrice = NewType("UnitPrice", float)
Subtotal = NewType("Subtotal", float)
CreatedAt = NewType("CreatedAt", datetime)
TransactionId = NewType("TransactionId", str)

@dataclass
class TransactionItem(Message):
    item_id: ItemId
    quantity: Quantity
    unit_price: UnitPrice
    subtotal: Subtotal
    created_at: CreatedAt
    transaction_id: TransactionId

ItemName = NewType("ItemName", str)
Category = NewType("Category", str)
Price = NewType("Price", float)
IsSeasonal = NewType("IsSeasonal", bool)
AvailableFromTs = NewType("AvailableFromTs", datetime)
AvailableToTs = NewType("AvailableToTs", datetime)

@dataclass
class MenuItem(Message):
    item_id: ItemId
    item_name: ItemName
    category: Category
    price: Price
    is_seasonal: IsSeasonal
    available_from_ts: AvailableFromTs
    available_to_ts: AvailableToTs


# Strong types for each field
UserId = NewType("UserId", int)
Gender = NewType("Gender", str)
Birthdate = NewType("Birthdate", datetime)
RegisteredAt = NewType("RegisteredAt", datetime)

@dataclass
class User(Message):
    user_id: UserId
    gender: Gender
    birthdate: Birthdate
    registered_at: RegisteredAt


PaymentMethodId = NewType("PaymentMethodId", int)
VoucherId = NewType("VoucherId", int)
OriginalAmount = NewType("OriginalAmount", float)
DiscountApplied = NewType("DiscountApplied", float)
FinalAmount = NewType("FinalAmount", float)


@dataclass
class Transaction(Message):
    store_id: StoreId
    payment_method_id: PaymentMethodId
    voucher_id: VoucherId
    user_id: UserId
    original_amount: OriginalAmount
    discount_applied: DiscountApplied
    final_amount: FinalAmount
    created_at: CreatedAt
    transaction_id: TransactionId
=======
from dataclasses import dataclass

from shared.entity import Message, User
>>>>>>> b1ab7dac


# USER PURCHASE AGGREGATOR
@dataclass
class UserPurchasesOnStore(Message):
    user: User
    purchases: int


@dataclass
class UserPurchasesByStore(Message):

    user_purchases_by_store: dict[int, list[UserPurchasesOnStore]]


# TOP 3 USERS AGGREGATOR
@dataclass
class Top3UsersPurchasesOnStore(Message):
    top_3: UserPurchasesByStore

TransactionAmount = NewType('TransactionAmount', int)
Period = NewType('Period', str)


# PERIOD AGGREGATOR (Q2)
@dataclass
class ItemSold(Message):
    amount: float
    quantity: int

@dataclass(unsafe_hash=True)
class ItemInfo(Message):
    item_id: ItemId
    item_name: ItemName

@dataclass
class TransactionItemByPeriod(Message):
    transaction_item_per_period: dict[Period, dict[ItemInfo, ItemSold]]<|MERGE_RESOLUTION|>--- conflicted
+++ resolved
@@ -1,134 +1,8 @@
-<<<<<<< HEAD
-import json
-import logging
-from abc import ABC
-from dataclasses import dataclass, asdict, fields
-from datetime import datetime
+from dataclasses import dataclass
 from typing import NewType
 
+from shared.entity import Message, User, ItemId, ItemName
 
-@dataclass
-class Message(ABC):
-    def serialize(self) -> bytes:
-        representation = asdict(self)
-        for field in fields(self):
-            if field.type in [CreatedAt, AvailableFromTs, AvailableToTs]:
-                representation[field.name] = representation[field.name].isoformat()
-        return json.dumps(representation).encode()
-
-    @classmethod
-    def from_dict(cls, data: dict):
-        for field in fields(cls):
-            logging.info(f"Field {field} - name: {field.name} - type: {field.type} from dict {data}")
-            if field.type in [CreatedAt, AvailableFromTs, AvailableToTs]:
-                try:
-                    data[field.name] = datetime.fromisoformat(data[field.name])
-                except Exception:
-                    logging.info(f"Field {field} - name: {field.name} - type: {field.type} from dict {data}")
-        return cls(**data)
-
-    @classmethod
-    def deserialize(cls, payload: bytes) -> "Message":
-        data = json.loads(payload)
-        return cls.from_dict(data)
-
-
-@dataclass
-class EOF(Message):
-    pass
-
-
-# SOURCES
-
-StoreId = NewType("StoreId", int)
-Latitude = NewType("Latitude", float)
-Longitude = NewType("Longitude", float)
-StoreName = NewType("StoreName", str)
-Street = NewType("Street", str)
-City = NewType("City", str)
-State = NewType("State", str)
-
-@dataclass
-class Store(Message):
-    store_id: StoreId
-    latitude: Latitude
-    longitude: Longitude
-    store_name: StoreName
-    street: Street
-    city: City
-    state: State
-
-ItemId = NewType("ItemId", int)
-Quantity = NewType("Quantity", int)
-UnitPrice = NewType("UnitPrice", float)
-Subtotal = NewType("Subtotal", float)
-CreatedAt = NewType("CreatedAt", datetime)
-TransactionId = NewType("TransactionId", str)
-
-@dataclass
-class TransactionItem(Message):
-    item_id: ItemId
-    quantity: Quantity
-    unit_price: UnitPrice
-    subtotal: Subtotal
-    created_at: CreatedAt
-    transaction_id: TransactionId
-
-ItemName = NewType("ItemName", str)
-Category = NewType("Category", str)
-Price = NewType("Price", float)
-IsSeasonal = NewType("IsSeasonal", bool)
-AvailableFromTs = NewType("AvailableFromTs", datetime)
-AvailableToTs = NewType("AvailableToTs", datetime)
-
-@dataclass
-class MenuItem(Message):
-    item_id: ItemId
-    item_name: ItemName
-    category: Category
-    price: Price
-    is_seasonal: IsSeasonal
-    available_from_ts: AvailableFromTs
-    available_to_ts: AvailableToTs
-
-
-# Strong types for each field
-UserId = NewType("UserId", int)
-Gender = NewType("Gender", str)
-Birthdate = NewType("Birthdate", datetime)
-RegisteredAt = NewType("RegisteredAt", datetime)
-
-@dataclass
-class User(Message):
-    user_id: UserId
-    gender: Gender
-    birthdate: Birthdate
-    registered_at: RegisteredAt
-
-
-PaymentMethodId = NewType("PaymentMethodId", int)
-VoucherId = NewType("VoucherId", int)
-OriginalAmount = NewType("OriginalAmount", float)
-DiscountApplied = NewType("DiscountApplied", float)
-FinalAmount = NewType("FinalAmount", float)
-
-
-@dataclass
-class Transaction(Message):
-    store_id: StoreId
-    payment_method_id: PaymentMethodId
-    voucher_id: VoucherId
-    user_id: UserId
-    original_amount: OriginalAmount
-    discount_applied: DiscountApplied
-    final_amount: FinalAmount
-    created_at: CreatedAt
-    transaction_id: TransactionId
-=======
-from dataclasses import dataclass
-
-from shared.entity import Message, User
->>>>>>> b1ab7dac
 
 
 # USER PURCHASE AGGREGATOR
