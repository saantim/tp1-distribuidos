--- conflicted
+++ resolved
@@ -1,16 +1,11 @@
 import logging
 from typing import Type
 
-<<<<<<< HEAD
-from shared.entity import Message, User
-=======
 from pydantic import BaseModel
 
 from shared.entity import Message, User, UserId
 from worker.base import Session
->>>>>>> 6425e64b
 from worker.enricher.enricher_base import EnricherBase, EnricherSessionData
-from worker.session.session import Session
 from worker.types import UserPurchasesByStore
 
 
