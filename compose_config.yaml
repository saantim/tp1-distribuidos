--- conflicted
+++ resolved
@@ -8,11 +8,7 @@
     full: 1
   chaos_monkey:
     enabled: false
-<<<<<<< HEAD
     containers_excluded: "gateway,chaos_monkey,rabbitmq,client_min,client_full"
-=======
-    containers_excluded: "health_checker_0,gateway,chaos_monkey,rabbitmq,client_min-1,client_min-2,client_min-3,client_full,q4_enrich_users_0,q4_enrich_users_1,q4_enrich_users_2,q4_enrich_stores,q2_enrich_items,q3_enrich_stores"
->>>>>>> 7c90c99b
     kill_interval: 10
     logging_level: DEBUG
   health_checker:
