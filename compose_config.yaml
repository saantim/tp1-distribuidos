settings:
  rabbitmq:
    version: "4.1.4-management"
    user: "admin"
    password: "admin"
  clients:
<<<<<<< HEAD
    min: 0
    full: 1
=======
    min: 5
    full: 0
>>>>>>> 873a3315
  chaos_monkey:
    enabled: true
    containers_excluded: "gateway,chaos_monkey,rabbitmq,client_min,client_full,enrich,health,aggre,filter,transf"
    kill_interval: 5
    logging_level: DEBUG
  health_checker:
    enabled: true
    replicas: 3
    check_interval: 10
    worker:
      port: 9090
      timeout: 15
      heartbeat_interval: 5
    peer:
      port: 9091
      heartbeat_interval: 2
      timeout: 4
    election:
      timeout: 3
      coordinator_timeout: 5

transformers:
  menu_items:
    module: "menu"
    replicas: 1
    input: "raw_menu_items_batches"
    output:
      - name: "menu_items_source"
        routing_fn: "broadcast"

  stores:
     module: "store"
     replicas: 1
     input: "raw_stores_batches"
     output:
       - name: "stores_source"
         routing_fn: "broadcast"

  users:
    module: "user"
    replicas: 3
    input: "raw_users_batches"
    output:
      - name: "users_source"
        downstream_stage: "q4_enrich_users"
        downstream_workers: 5

  transactions:
    module: "transaction"
    replicas: 15
    input: "raw_transactions_batches"
    output:
      - name: "transactions_source"
        downstream_stage: "q1_filter_year"
        downstream_workers: 8

  transaction_items:
    module: "transaction_item"
    replicas: 15
    input: "raw_transaction_items_batches"
    output:
      - name: "transaction_items_source"
        downstream_stage: "q2_filter_items"
        downstream_workers: 10

queries:
  q1:
    description: "Filter transactions by year → hour → amount"
    enabled: true
    stages:
      filter_year:
        type: "filter"
        module: "year"
        replicas: 8
        input: "transactions_source"
        output:
          - name: "q1.filtered_year"
            downstream_stage: "q1_filter_hour"
            downstream_workers: 8
          - name: "q4.filtered_year"
            downstream_stage: "q4_aggregate_users"
            downstream_workers: 8
            routing_fn: "tx_router"

      filter_hour:
        type: "filter"
        module: "hour"
        replicas: 8
        input: "q1.filtered_year"
        output:
          - name: "q1.filtered_hour"
            downstream_stage: "q1_filter_amount"
            downstream_workers: 4
          - name: "q3.filtered_hour"
            downstream_stage: "q3_aggregate_semester"
            downstream_workers: 8

      filter_amount:
        type: "filter"
        module: "amount"
        replicas: 4
        input: "q1.filtered_hour"
        output:
          - name: "q1.filtered_amount"
            downstream_stage: "q1_sink"
            downstream_workers: 1

      sink:
        type: "sink"
        module: "sink_q1"
        replicas: 1
        input: "q1.filtered_amount"
        output:
          - name: "results"
            downstream_stage: "q1"
            downstream_workers: 1
            routing_fn: "by_stage_name"

  q2:
    description: "Filter items → aggregate by period → enrich with menu"
    enabled: true
    stages:
      filter_items:
        type: "filter"
        module: "item_year"
        replicas: 10
        input: "transaction_items_source"
        output:
          - name: "q2.filtered_items"
            downstream_stage: "q2_aggregate_period"
            downstream_workers: 15

      aggregate_period:
        type: "aggregator"
        module: "period_agg"
        replicas: 15
        input: "q2.filtered_items"
        output:
          - name: "q2.aggregated_period"
            downstream_stage: "q2_merge_period"
            downstream_workers: 1

      merge_period:
        type: "merger"
        module: "period_merge"
        replicas: 1
        input: "q2.aggregated_period"
        output:
          - name: "q2.merged_period"
            downstream_stage: "q2_enrich_items"
            downstream_workers: 1

      enrich_items:
        type: "enricher"
        module: "item_enricher"
        replicas: 1
        input: "q2.merged_period"
        enricher: "menu_items_source"
        output:
          - name: "q2.enriched_items"
            downstream_stage: "q2_sink"
            downstream_workers: 1

      sink:
        type: "sink"
        module: "sink_q2"
        replicas: 1
        input: "q2.enriched_items"
        output:
          - name: "results"
            downstream_stage: "q2"
            downstream_workers: 1
            routing_fn: "by_stage_name"

  q3:
    description: "Aggregate by semester/store → enrich with store data"
    enabled: true
    stages:
      aggregate_semester:
        type: "aggregator"
        module: "semester_agg"
        replicas: 8
        input: "q3.filtered_hour"
        output:
          - name: "q3.aggregated_semester"
            downstream_stage: "q3_merge_semester"
            downstream_workers: 1

      merge_semester:
        type: "merger"
        module: "semester_merge"
        replicas: 1
        input: "q3.aggregated_semester"
        output:
          - name: "q3.merged_semester"
            downstream_stage: "q3_enrich_stores"
            downstream_workers: 1

      enrich_stores:
        type: "enricher"
        module: "store_enricher"
        replicas: 1
        input: "q3.merged_semester"
        enricher: "stores_source"
        output:
          - name: "q3.enriched_stores"
            downstream_stage: "q3_sink"
            downstream_workers: 1

      sink:
        type: "sink"
        module: "sink_q3"
        replicas: 1
        input: "q3.enriched_stores"
        output:
          - name: "results"
            downstream_stage: "q3"
            downstream_workers: 1
            routing_fn: "by_stage_name"

  q4:
    description: "Route → aggregate by user → enrich → merge top-3 → enrich with store"
    enabled: true
    stages:
      aggregate_users:
        type: "aggregator"
        module: "user_purchase_aggregator"
        replicas: 8
        input: "q4.filtered_year"
        output:
          - name: "q4.aggregated_users"
            routing_fn: "broadcast"

      enrich_users:
        type: "enricher"
        module: "user_enricher"
        replicas: 5
        input: "users_source"
        enricher: "q4.aggregated_users"
        output:
          - name: "q4.enriched_users"
            downstream_stage: "q4_merge_top3"
            downstream_workers: 1

      merge_top3:
        type: "merger"
        module: "top_3"
        replicas: 1
        input: "q4.enriched_users"
        output:
          - name: "q4.merged_top3"
            downstream_stage: "q4_enrich_stores"
            downstream_workers: 1

      enrich_stores:
        type: "enricher"
        module: "store_enricher_q4"
        replicas: 1
        input: "q4.merged_top3"
        enricher: "stores_source"
        output:
          - name: "q4.enriched_stores"
            downstream_stage: "q4_sink"
            downstream_workers: 1

      sink:
        type: "sink"
        module: "sink_q4"
        replicas: 1
        input: "q4.enriched_stores"
        output:
          - name: "results"
            downstream_stage: "q4"
            downstream_workers: 1
            routing_fn: "by_stage_name"<|MERGE_RESOLUTION|>--- conflicted
+++ resolved
@@ -4,13 +4,8 @@
     user: "admin"
     password: "admin"
   clients:
-<<<<<<< HEAD
-    min: 0
-    full: 1
-=======
     min: 5
     full: 0
->>>>>>> 873a3315
   chaos_monkey:
     enabled: true
     containers_excluded: "gateway,chaos_monkey,rabbitmq,client_min,client_full,enrich,health,aggre,filter,transf"
