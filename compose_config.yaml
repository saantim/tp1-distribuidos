--- conflicted
+++ resolved
@@ -4,19 +4,11 @@
     user: "admin"
     password: "admin"
   clients:
-<<<<<<< HEAD
-    min: 0
-    full: 2
-  chaos_monkey:
-    enabled: true
-    containers_excluded: "gateway,chaos_monkey,rabbitmq,client_min,client_full,enrich"
-=======
     min: 3
     full: 0
   chaos_monkey:
     enabled: true
     containers_excluded: "gateway,chaos_monkey,rabbitmq,client_min,client_full,health,aggre,filter,transf,sink,merg"
->>>>>>> 6425e64b
     kill_interval: 5
     logging_level: DEBUG
   health_checker:
