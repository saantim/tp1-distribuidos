import logging
import random
from typing import Optional

from chaos_monkey.core.config import ChaosMonkeyConfiguration
from chaos_monkey.core.docker_manager import Container, DockerManager
from shared.shutdown import ShutdownSignal


class ChaosMonkey:
    """
    Periodically kills random Docker containers to simulate failures.

    The Chaos Monkey runs in a loop until a :class:`ShutdownSignal` indicates
    that it should stop. At each iteration, it waits for the configured
    interval, picks a random eligible container, and attempts to stop it.

    Attributes:
        _config: Configuration parameters controlling the monkey's behavior.
        _shutdown_signal: Cooperative shutdown signal used to stop the loop.
    """

    def __init__(self, config: ChaosMonkeyConfiguration, shutdown_signal: ShutdownSignal):
        """
        Initialize a new Chaos Monkey instance.

        Args:
            config: Configuration object specifying intervals and exclusions.
            shutdown_signal: Signal to check periodically to decide when to stop.
        """
        self._config = config
        self._shutdown_signal = shutdown_signal

    def run(self):
        """
        Start the Chaos Monkey main loop.

        The loop sleeps for the configured interval, checks the shutdown signal,
        and, if still active, selects and kills a random container (if any are
        eligible). Any unexpected exceptions are logged and the loop continues
        until shutdown is requested.
        """
        logging.info(
            f"Chaos Monkey started (interval={self._config.interval},"
            f" excluded_containers={self._config.containers_excluded})",
        )

        while not self._shutdown_signal.wait(timeout=self._config.interval):
            try:
                container = self._select_container_to_kill()
                if container:
                    self._kill_container(container)
            except Exception:
                logging.exception("Unhandled error in Chaos Monkey main loop")

        logging.info("Shutdown signal received, stopping Chaos Monkey loop")

        logging.info("Main loop stopped")

    def _select_container_to_kill(self) -> Optional[Container]:
        """
        Select a random container to kill, excluding configured names.

        Returns:
            A randomly selected :class:`Container` instance, or ``None`` if
            there are no eligible containers.
        """
        containers: list[Container] = DockerManager.get_containers()
<<<<<<< HEAD
        logging.debug("Total containers before exclusion filter: %d", len(containers))
        containers = list(filter(lambda c: c.Names not in self._config.containers_excluded, containers))
        logging.debug("Eligible containers after exclusion filter: %d", len(containers))
=======
        logging.debug(
            "Total containers before exclusion filter: %d", len(containers)
        )

        containers_filtered = []

        for container in containers:
            excluded = False
            for prefix in self._config.containers_excluded:
                if container.Names.startswith(prefix):
                    excluded = True
                    break
            if not excluded:
                containers_filtered.append(container)

        logging.debug(
            "Eligible containers after exclusion filter: %d", len(containers_filtered)
        )
>>>>>>> 7c90c99b

        if containers_filtered:
            selected = random.choice(containers_filtered)
            logging.info(f"Container selected for termination: name={selected.Names!r} id={selected.ID!r}")
            return selected

        logging.warning("No eligible containers found to kill")
        return None

    def _kill_container(self, container: Container) -> None:
        """
        Kill the given container using the :class:`DockerManager`.

        Args:
            container: Container to be terminated.
        """
        logging.debug(
            f"Attempting to kill container name={container.Names!r} id={container.ID!r}",
        )
        DockerManager.kill_container(container)
        logging.info(
            f"Container name={container.Names!r} id={container.ID!r} stopped successfully",
        )<|MERGE_RESOLUTION|>--- conflicted
+++ resolved
@@ -66,11 +66,7 @@
             there are no eligible containers.
         """
         containers: list[Container] = DockerManager.get_containers()
-<<<<<<< HEAD
-        logging.debug("Total containers before exclusion filter: %d", len(containers))
-        containers = list(filter(lambda c: c.Names not in self._config.containers_excluded, containers))
-        logging.debug("Eligible containers after exclusion filter: %d", len(containers))
-=======
+
         logging.debug(
             "Total containers before exclusion filter: %d", len(containers)
         )
@@ -89,7 +85,6 @@
         logging.debug(
             "Eligible containers after exclusion filter: %d", len(containers_filtered)
         )
->>>>>>> 7c90c99b
 
         if containers_filtered:
             selected = random.choice(containers_filtered)
