--- conflicted
+++ resolved
@@ -181,11 +181,7 @@
     - /var/run/docker.sock:/var/run/docker.sock
     - ./chaos_monkey:/chaos_monkey
     environment:
-<<<<<<< HEAD
-      CONTAINERS_EXCLUDED: gateway,chaos_monkey,rabbitmq,client_min,client_full,enrich
-=======
       CONTAINERS_EXCLUDED: gateway,chaos_monkey,rabbitmq,client_min,client_full,health,aggre,filter,transf,sink,merg
->>>>>>> 6425e64b
       KILL_INTERVAL: 5.0
       LOGGING_LEVEL: DEBUG
     depends_on:
@@ -263,7 +259,7 @@
       ELECTION_TIMEOUT: '3'
       COORDINATOR_TIMEOUT: '5'
       PERSIST_PATH: /state/registry.json
-  client_full:
+  client_min:
     build:
       context: .
       dockerfile: ./client/Dockerfile
@@ -275,15 +271,11 @@
     environment:
       LOGGING_LEVEL: DEBUG
     volumes:
-    - ./.data/dataset_full:/client/.data
+    - ./.data/dataset_min:/client/.data
     - ./.results:/client/.results
-<<<<<<< HEAD
-    scale: 2
-=======
     - ./client:/client
     - ./shared:/shared
     scale: 3
->>>>>>> 6425e64b
   transformer_menu_items:
     container_name: transformer_menu_items
     image: transformer_worker
@@ -497,32 +489,99 @@
     - ./worker:/worker
     - ./shared:/shared
     environment:
-<<<<<<< HEAD
+      REPLICA_ID: '3'
+      REPLICAS: '5'
+      STAGE_NAME: transformer_users
+      MODULE_NAME: user
+      FROM: raw_users_batches
+      TO: '[{"name": "users_source", "downstream_stage": "q4_enrich_users", "downstream_workers": 5}]'
+      HEALTH_CHECKER_REPLICAS: '3'
+      HEALTH_CHECKER_PORT: '9090'
+      HEARTBEAT_INTERVAL: '5'
+    healthcheck:
+      test: test -f /tmp/ready
+      interval: 5s
+      timeout: 3s
+      retries: 20
+      start_period: 10s
+  transformer_users_4:
+    container_name: transformer_users_4
+    image: transformer_worker
+    build:
+      context: .
+      dockerfile: ./worker/Dockerfile
+    entrypoint: python /worker/transformer/transformer_main.py
+    networks:
+    - coffee
+    depends_on:
+      rabbitmq:
+        condition: service_healthy
+      health_checker_0:
+        condition: service_started
+      health_checker_1:
+        condition: service_started
+      health_checker_2:
+        condition: service_started
+    volumes:
+    - ./.saved_sessions/transformer_users-4:/sessions
+    - ./worker:/worker
+    - ./shared:/shared
+    environment:
+      REPLICA_ID: '4'
+      REPLICAS: '5'
+      STAGE_NAME: transformer_users
+      MODULE_NAME: user
+      FROM: raw_users_batches
+      TO: '[{"name": "users_source", "downstream_stage": "q4_enrich_users", "downstream_workers": 5}]'
+      HEALTH_CHECKER_REPLICAS: '3'
+      HEALTH_CHECKER_PORT: '9090'
+      HEARTBEAT_INTERVAL: '5'
+    healthcheck:
+      test: test -f /tmp/ready
+      interval: 5s
+      timeout: 3s
+      retries: 20
+      start_period: 10s
+  transformer_transactions_0:
+    container_name: transformer_transactions_0
+    image: transformer_worker
+    build:
+      context: .
+      dockerfile: ./worker/Dockerfile
+    entrypoint: python /worker/transformer/transformer_main.py
+    networks:
+    - coffee
+    depends_on:
+      rabbitmq:
+        condition: service_healthy
+      health_checker_0:
+        condition: service_started
+      health_checker_1:
+        condition: service_started
+      health_checker_2:
+        condition: service_started
+    volumes:
+    - ./.saved_sessions/transformer_transactions-0:/sessions
+    - ./worker:/worker
+    - ./shared:/shared
+    environment:
       REPLICA_ID: '0'
       REPLICAS: '5'
       STAGE_NAME: transformer_transactions
       MODULE_NAME: transaction
       FROM: raw_transactions_batches
       TO: '[{"name": "transactions_source", "downstream_stage": "q1_filter_year", "downstream_workers": 5}]'
-=======
-      REPLICA_ID: '3'
-      REPLICAS: '5'
-      STAGE_NAME: transformer_users
-      MODULE_NAME: user
-      FROM: raw_users_batches
-      TO: '[{"name": "users_source", "downstream_stage": "q4_enrich_users", "downstream_workers": 5}]'
->>>>>>> 6425e64b
-      HEALTH_CHECKER_REPLICAS: '3'
-      HEALTH_CHECKER_PORT: '9090'
-      HEARTBEAT_INTERVAL: '5'
-    healthcheck:
-      test: test -f /tmp/ready
-      interval: 5s
-      timeout: 3s
-      retries: 20
-      start_period: 10s
-  transformer_users_4:
-    container_name: transformer_users_4
+      HEALTH_CHECKER_REPLICAS: '3'
+      HEALTH_CHECKER_PORT: '9090'
+      HEARTBEAT_INTERVAL: '5'
+    healthcheck:
+      test: test -f /tmp/ready
+      interval: 5s
+      timeout: 3s
+      retries: 20
+      start_period: 10s
+  transformer_transactions_1:
+    container_name: transformer_transactions_1
     image: transformer_worker
     build:
       context: .
@@ -540,36 +599,27 @@
       health_checker_2:
         condition: service_started
     volumes:
-    - ./.saved_sessions/transformer_users-4:/sessions
-    - ./worker:/worker
-    - ./shared:/shared
-    environment:
-<<<<<<< HEAD
+    - ./.saved_sessions/transformer_transactions-1:/sessions
+    - ./worker:/worker
+    - ./shared:/shared
+    environment:
       REPLICA_ID: '1'
       REPLICAS: '5'
       STAGE_NAME: transformer_transactions
       MODULE_NAME: transaction
       FROM: raw_transactions_batches
       TO: '[{"name": "transactions_source", "downstream_stage": "q1_filter_year", "downstream_workers": 5}]'
-=======
-      REPLICA_ID: '4'
-      REPLICAS: '5'
-      STAGE_NAME: transformer_users
-      MODULE_NAME: user
-      FROM: raw_users_batches
-      TO: '[{"name": "users_source", "downstream_stage": "q4_enrich_users", "downstream_workers": 5}]'
->>>>>>> 6425e64b
-      HEALTH_CHECKER_REPLICAS: '3'
-      HEALTH_CHECKER_PORT: '9090'
-      HEARTBEAT_INTERVAL: '5'
-    healthcheck:
-      test: test -f /tmp/ready
-      interval: 5s
-      timeout: 3s
-      retries: 20
-      start_period: 10s
-  transformer_transactions_0:
-    container_name: transformer_transactions_0
+      HEALTH_CHECKER_REPLICAS: '3'
+      HEALTH_CHECKER_PORT: '9090'
+      HEARTBEAT_INTERVAL: '5'
+    healthcheck:
+      test: test -f /tmp/ready
+      interval: 5s
+      timeout: 3s
+      retries: 20
+      start_period: 10s
+  transformer_transactions_2:
+    container_name: transformer_transactions_2
     image: transformer_worker
     build:
       context: .
@@ -587,15 +637,11 @@
       health_checker_2:
         condition: service_started
     volumes:
-    - ./.saved_sessions/transformer_transactions-0:/sessions
-    - ./worker:/worker
-    - ./shared:/shared
-    environment:
-<<<<<<< HEAD
+    - ./.saved_sessions/transformer_transactions-2:/sessions
+    - ./worker:/worker
+    - ./shared:/shared
+    environment:
       REPLICA_ID: '2'
-=======
-      REPLICA_ID: '0'
->>>>>>> 6425e64b
       REPLICAS: '5'
       STAGE_NAME: transformer_transactions
       MODULE_NAME: transaction
@@ -610,8 +656,8 @@
       timeout: 3s
       retries: 20
       start_period: 10s
-  transformer_transactions_1:
-    container_name: transformer_transactions_1
+  transformer_transactions_3:
+    container_name: transformer_transactions_3
     image: transformer_worker
     build:
       context: .
@@ -629,15 +675,11 @@
       health_checker_2:
         condition: service_started
     volumes:
-    - ./.saved_sessions/transformer_transactions-1:/sessions
-    - ./worker:/worker
-    - ./shared:/shared
-    environment:
-<<<<<<< HEAD
+    - ./.saved_sessions/transformer_transactions-3:/sessions
+    - ./worker:/worker
+    - ./shared:/shared
+    environment:
       REPLICA_ID: '3'
-=======
-      REPLICA_ID: '1'
->>>>>>> 6425e64b
       REPLICAS: '5'
       STAGE_NAME: transformer_transactions
       MODULE_NAME: transaction
@@ -652,8 +694,8 @@
       timeout: 3s
       retries: 20
       start_period: 10s
-  transformer_transactions_2:
-    container_name: transformer_transactions_2
+  transformer_transactions_4:
+    container_name: transformer_transactions_4
     image: transformer_worker
     build:
       context: .
@@ -671,15 +713,11 @@
       health_checker_2:
         condition: service_started
     volumes:
-    - ./.saved_sessions/transformer_transactions-2:/sessions
-    - ./worker:/worker
-    - ./shared:/shared
-    environment:
-<<<<<<< HEAD
+    - ./.saved_sessions/transformer_transactions-4:/sessions
+    - ./worker:/worker
+    - ./shared:/shared
+    environment:
       REPLICA_ID: '4'
-=======
-      REPLICA_ID: '2'
->>>>>>> 6425e64b
       REPLICAS: '5'
       STAGE_NAME: transformer_transactions
       MODULE_NAME: transaction
@@ -694,13 +732,8 @@
       timeout: 3s
       retries: 20
       start_period: 10s
-<<<<<<< HEAD
   transformer_transaction_items_0:
     container_name: transformer_transaction_items_0
-=======
-  transformer_transactions_3:
-    container_name: transformer_transactions_3
->>>>>>> 6425e64b
     image: transformer_worker
     build:
       context: .
@@ -718,7 +751,6 @@
       health_checker_2:
         condition: service_started
     volumes:
-<<<<<<< HEAD
     - ./.saved_sessions/transformer_transaction_items-0:/sessions
     - ./worker:/worker
     - ./shared:/shared
@@ -729,34 +761,17 @@
       MODULE_NAME: transaction_item
       FROM: raw_transaction_items_batches
       TO: '[{"name": "transaction_items_source", "downstream_stage": "q2_filter_items", "downstream_workers": 5}]'
-=======
-    - ./.saved_sessions/transformer_transactions-3:/sessions
-    - ./worker:/worker
-    - ./shared:/shared
-    environment:
-      REPLICA_ID: '3'
-      REPLICAS: '5'
-      STAGE_NAME: transformer_transactions
-      MODULE_NAME: transaction
-      FROM: raw_transactions_batches
-      TO: '[{"name": "transactions_source", "downstream_stage": "q1_filter_year", "downstream_workers": 5}]'
->>>>>>> 6425e64b
-      HEALTH_CHECKER_REPLICAS: '3'
-      HEALTH_CHECKER_PORT: '9090'
-      HEARTBEAT_INTERVAL: '5'
-    healthcheck:
-      test: test -f /tmp/ready
-      interval: 5s
-      timeout: 3s
-      retries: 20
-      start_period: 10s
-<<<<<<< HEAD
+      HEALTH_CHECKER_REPLICAS: '3'
+      HEALTH_CHECKER_PORT: '9090'
+      HEARTBEAT_INTERVAL: '5'
+    healthcheck:
+      test: test -f /tmp/ready
+      interval: 5s
+      timeout: 3s
+      retries: 20
+      start_period: 10s
   transformer_transaction_items_1:
     container_name: transformer_transaction_items_1
-=======
-  transformer_transactions_4:
-    container_name: transformer_transactions_4
->>>>>>> 6425e64b
     image: transformer_worker
     build:
       context: .
@@ -774,7 +789,6 @@
       health_checker_2:
         condition: service_started
     volumes:
-<<<<<<< HEAD
     - ./.saved_sessions/transformer_transaction_items-1:/sessions
     - ./worker:/worker
     - ./shared:/shared
@@ -785,34 +799,17 @@
       MODULE_NAME: transaction_item
       FROM: raw_transaction_items_batches
       TO: '[{"name": "transaction_items_source", "downstream_stage": "q2_filter_items", "downstream_workers": 5}]'
-=======
-    - ./.saved_sessions/transformer_transactions-4:/sessions
-    - ./worker:/worker
-    - ./shared:/shared
-    environment:
-      REPLICA_ID: '4'
-      REPLICAS: '5'
-      STAGE_NAME: transformer_transactions
-      MODULE_NAME: transaction
-      FROM: raw_transactions_batches
-      TO: '[{"name": "transactions_source", "downstream_stage": "q1_filter_year", "downstream_workers": 5}]'
->>>>>>> 6425e64b
-      HEALTH_CHECKER_REPLICAS: '3'
-      HEALTH_CHECKER_PORT: '9090'
-      HEARTBEAT_INTERVAL: '5'
-    healthcheck:
-      test: test -f /tmp/ready
-      interval: 5s
-      timeout: 3s
-      retries: 20
-      start_period: 10s
-<<<<<<< HEAD
+      HEALTH_CHECKER_REPLICAS: '3'
+      HEALTH_CHECKER_PORT: '9090'
+      HEARTBEAT_INTERVAL: '5'
+    healthcheck:
+      test: test -f /tmp/ready
+      interval: 5s
+      timeout: 3s
+      retries: 20
+      start_period: 10s
   transformer_transaction_items_2:
     container_name: transformer_transaction_items_2
-=======
-  transformer_transaction_items_0:
-    container_name: transformer_transaction_items_0
->>>>>>> 6425e64b
     image: transformer_worker
     build:
       context: .
@@ -830,19 +827,11 @@
       health_checker_2:
         condition: service_started
     volumes:
-<<<<<<< HEAD
     - ./.saved_sessions/transformer_transaction_items-2:/sessions
     - ./worker:/worker
     - ./shared:/shared
     environment:
       REPLICA_ID: '2'
-=======
-    - ./.saved_sessions/transformer_transaction_items-0:/sessions
-    - ./worker:/worker
-    - ./shared:/shared
-    environment:
-      REPLICA_ID: '0'
->>>>>>> 6425e64b
       REPLICAS: '5'
       STAGE_NAME: transformer_transaction_items
       MODULE_NAME: transaction_item
@@ -857,13 +846,8 @@
       timeout: 3s
       retries: 20
       start_period: 10s
-<<<<<<< HEAD
   transformer_transaction_items_3:
     container_name: transformer_transaction_items_3
-=======
-  transformer_transaction_items_1:
-    container_name: transformer_transaction_items_1
->>>>>>> 6425e64b
     image: transformer_worker
     build:
       context: .
@@ -881,19 +865,11 @@
       health_checker_2:
         condition: service_started
     volumes:
-<<<<<<< HEAD
     - ./.saved_sessions/transformer_transaction_items-3:/sessions
     - ./worker:/worker
     - ./shared:/shared
     environment:
       REPLICA_ID: '3'
-=======
-    - ./.saved_sessions/transformer_transaction_items-1:/sessions
-    - ./worker:/worker
-    - ./shared:/shared
-    environment:
-      REPLICA_ID: '1'
->>>>>>> 6425e64b
       REPLICAS: '5'
       STAGE_NAME: transformer_transaction_items
       MODULE_NAME: transaction_item
@@ -908,13 +884,8 @@
       timeout: 3s
       retries: 20
       start_period: 10s
-<<<<<<< HEAD
   transformer_transaction_items_4:
     container_name: transformer_transaction_items_4
-=======
-  transformer_transaction_items_2:
-    container_name: transformer_transaction_items_2
->>>>>>> 6425e64b
     image: transformer_worker
     build:
       context: .
@@ -932,19 +903,11 @@
       health_checker_2:
         condition: service_started
     volumes:
-<<<<<<< HEAD
     - ./.saved_sessions/transformer_transaction_items-4:/sessions
     - ./worker:/worker
     - ./shared:/shared
     environment:
       REPLICA_ID: '4'
-=======
-    - ./.saved_sessions/transformer_transaction_items-2:/sessions
-    - ./worker:/worker
-    - ./shared:/shared
-    environment:
-      REPLICA_ID: '2'
->>>>>>> 6425e64b
       REPLICAS: '5'
       STAGE_NAME: transformer_transaction_items
       MODULE_NAME: transaction_item
@@ -959,15 +922,9 @@
       timeout: 3s
       retries: 20
       start_period: 10s
-<<<<<<< HEAD
   q1_filter_year_0:
     container_name: q1_filter_year_0
     image: filter_worker
-=======
-  transformer_transaction_items_3:
-    container_name: transformer_transaction_items_3
-    image: transformer_worker
->>>>>>> 6425e64b
     build:
       context: .
       dockerfile: ./worker/Dockerfile
@@ -984,7 +941,6 @@
       health_checker_2:
         condition: service_started
     volumes:
-<<<<<<< HEAD
     - ./.saved_sessions/q1_filter_year-0:/sessions
     - ./worker:/worker
     - ./shared:/shared
@@ -995,36 +951,18 @@
       MODULE_NAME: year
       FROM: transactions_source
       TO: '[{"name": "q1.filtered_year", "downstream_stage": "q1_filter_hour", "downstream_workers": 5}, {"name": "q4.filtered_year", "downstream_stage": "q4_aggregate_users", "downstream_workers": 5, "routing_fn": "tx_router"}]'
-=======
-    - ./.saved_sessions/transformer_transaction_items-3:/sessions
-    - ./worker:/worker
-    - ./shared:/shared
-    environment:
-      REPLICA_ID: '3'
-      REPLICAS: '5'
-      STAGE_NAME: transformer_transaction_items
-      MODULE_NAME: transaction_item
-      FROM: raw_transaction_items_batches
-      TO: '[{"name": "transaction_items_source", "downstream_stage": "q2_filter_items", "downstream_workers": 5}]'
->>>>>>> 6425e64b
-      HEALTH_CHECKER_REPLICAS: '3'
-      HEALTH_CHECKER_PORT: '9090'
-      HEARTBEAT_INTERVAL: '5'
-    healthcheck:
-      test: test -f /tmp/ready
-      interval: 5s
-      timeout: 3s
-      retries: 20
-      start_period: 10s
-<<<<<<< HEAD
+      HEALTH_CHECKER_REPLICAS: '3'
+      HEALTH_CHECKER_PORT: '9090'
+      HEARTBEAT_INTERVAL: '5'
+    healthcheck:
+      test: test -f /tmp/ready
+      interval: 5s
+      timeout: 3s
+      retries: 20
+      start_period: 10s
   q1_filter_year_1:
     container_name: q1_filter_year_1
     image: filter_worker
-=======
-  transformer_transaction_items_4:
-    container_name: transformer_transaction_items_4
-    image: transformer_worker
->>>>>>> 6425e64b
     build:
       context: .
       dockerfile: ./worker/Dockerfile
@@ -1041,7 +979,6 @@
       health_checker_2:
         condition: service_started
     volumes:
-<<<<<<< HEAD
     - ./.saved_sessions/q1_filter_year-1:/sessions
     - ./worker:/worker
     - ./shared:/shared
@@ -1052,34 +989,17 @@
       MODULE_NAME: year
       FROM: transactions_source
       TO: '[{"name": "q1.filtered_year", "downstream_stage": "q1_filter_hour", "downstream_workers": 5}, {"name": "q4.filtered_year", "downstream_stage": "q4_aggregate_users", "downstream_workers": 5, "routing_fn": "tx_router"}]'
-=======
-    - ./.saved_sessions/transformer_transaction_items-4:/sessions
-    - ./worker:/worker
-    - ./shared:/shared
-    environment:
-      REPLICA_ID: '4'
-      REPLICAS: '5'
-      STAGE_NAME: transformer_transaction_items
-      MODULE_NAME: transaction_item
-      FROM: raw_transaction_items_batches
-      TO: '[{"name": "transaction_items_source", "downstream_stage": "q2_filter_items", "downstream_workers": 5}]'
->>>>>>> 6425e64b
-      HEALTH_CHECKER_REPLICAS: '3'
-      HEALTH_CHECKER_PORT: '9090'
-      HEARTBEAT_INTERVAL: '5'
-    healthcheck:
-      test: test -f /tmp/ready
-      interval: 5s
-      timeout: 3s
-      retries: 20
-      start_period: 10s
-<<<<<<< HEAD
+      HEALTH_CHECKER_REPLICAS: '3'
+      HEALTH_CHECKER_PORT: '9090'
+      HEARTBEAT_INTERVAL: '5'
+    healthcheck:
+      test: test -f /tmp/ready
+      interval: 5s
+      timeout: 3s
+      retries: 20
+      start_period: 10s
   q1_filter_year_2:
     container_name: q1_filter_year_2
-=======
-  q1_filter_year_0:
-    container_name: q1_filter_year_0
->>>>>>> 6425e64b
     image: filter_worker
     build:
       context: .
@@ -1097,19 +1017,11 @@
       health_checker_2:
         condition: service_started
     volumes:
-<<<<<<< HEAD
     - ./.saved_sessions/q1_filter_year-2:/sessions
     - ./worker:/worker
     - ./shared:/shared
     environment:
       REPLICA_ID: '2'
-=======
-    - ./.saved_sessions/q1_filter_year-0:/sessions
-    - ./worker:/worker
-    - ./shared:/shared
-    environment:
-      REPLICA_ID: '0'
->>>>>>> 6425e64b
       REPLICAS: '5'
       STAGE_NAME: q1_filter_year
       MODULE_NAME: year
@@ -1124,13 +1036,8 @@
       timeout: 3s
       retries: 20
       start_period: 10s
-<<<<<<< HEAD
   q1_filter_year_3:
     container_name: q1_filter_year_3
-=======
-  q1_filter_year_1:
-    container_name: q1_filter_year_1
->>>>>>> 6425e64b
     image: filter_worker
     build:
       context: .
@@ -1148,19 +1055,11 @@
       health_checker_2:
         condition: service_started
     volumes:
-<<<<<<< HEAD
     - ./.saved_sessions/q1_filter_year-3:/sessions
     - ./worker:/worker
     - ./shared:/shared
     environment:
       REPLICA_ID: '3'
-=======
-    - ./.saved_sessions/q1_filter_year-1:/sessions
-    - ./worker:/worker
-    - ./shared:/shared
-    environment:
-      REPLICA_ID: '1'
->>>>>>> 6425e64b
       REPLICAS: '5'
       STAGE_NAME: q1_filter_year
       MODULE_NAME: year
@@ -1175,13 +1074,8 @@
       timeout: 3s
       retries: 20
       start_period: 10s
-<<<<<<< HEAD
   q1_filter_year_4:
     container_name: q1_filter_year_4
-=======
-  q1_filter_year_2:
-    container_name: q1_filter_year_2
->>>>>>> 6425e64b
     image: filter_worker
     build:
       context: .
@@ -1199,19 +1093,11 @@
       health_checker_2:
         condition: service_started
     volumes:
-<<<<<<< HEAD
     - ./.saved_sessions/q1_filter_year-4:/sessions
     - ./worker:/worker
     - ./shared:/shared
     environment:
       REPLICA_ID: '4'
-=======
-    - ./.saved_sessions/q1_filter_year-2:/sessions
-    - ./worker:/worker
-    - ./shared:/shared
-    environment:
-      REPLICA_ID: '2'
->>>>>>> 6425e64b
       REPLICAS: '5'
       STAGE_NAME: q1_filter_year
       MODULE_NAME: year
@@ -1226,13 +1112,8 @@
       timeout: 3s
       retries: 20
       start_period: 10s
-<<<<<<< HEAD
   q1_filter_hour_0:
     container_name: q1_filter_hour_0
-=======
-  q1_filter_year_3:
-    container_name: q1_filter_year_3
->>>>>>> 6425e64b
     image: filter_worker
     build:
       context: .
@@ -1250,7 +1131,6 @@
       health_checker_2:
         condition: service_started
     volumes:
-<<<<<<< HEAD
     - ./.saved_sessions/q1_filter_hour-0:/sessions
     - ./worker:/worker
     - ./shared:/shared
@@ -1260,35 +1140,18 @@
       STAGE_NAME: q1_filter_hour
       MODULE_NAME: hour
       FROM: q1.filtered_year
-      TO: '[{"name": "q1.filtered_hour", "downstream_stage": "q1_filter_amount", "downstream_workers": 4}, {"name": "q3.filtered_hour", "downstream_stage": "q3_aggregate_semester", "downstream_workers": 5}]'
-=======
-    - ./.saved_sessions/q1_filter_year-3:/sessions
-    - ./worker:/worker
-    - ./shared:/shared
-    environment:
-      REPLICA_ID: '3'
-      REPLICAS: '5'
-      STAGE_NAME: q1_filter_year
-      MODULE_NAME: year
-      FROM: transactions_source
-      TO: '[{"name": "q1.filtered_year", "downstream_stage": "q1_filter_hour", "downstream_workers": 5}, {"name": "q4.filtered_year", "downstream_stage": "q4_aggregate_users", "downstream_workers": 5, "routing_fn": "tx_router"}]'
->>>>>>> 6425e64b
-      HEALTH_CHECKER_REPLICAS: '3'
-      HEALTH_CHECKER_PORT: '9090'
-      HEARTBEAT_INTERVAL: '5'
-    healthcheck:
-      test: test -f /tmp/ready
-      interval: 5s
-      timeout: 3s
-      retries: 20
-      start_period: 10s
-<<<<<<< HEAD
+      TO: '[{"name": "q1.filtered_hour", "downstream_stage": "q1_filter_amount", "downstream_workers": 5}, {"name": "q3.filtered_hour", "downstream_stage": "q3_aggregate_semester", "downstream_workers": 5}]'
+      HEALTH_CHECKER_REPLICAS: '3'
+      HEALTH_CHECKER_PORT: '9090'
+      HEARTBEAT_INTERVAL: '5'
+    healthcheck:
+      test: test -f /tmp/ready
+      interval: 5s
+      timeout: 3s
+      retries: 20
+      start_period: 10s
   q1_filter_hour_1:
     container_name: q1_filter_hour_1
-=======
-  q1_filter_year_4:
-    container_name: q1_filter_year_4
->>>>>>> 6425e64b
     image: filter_worker
     build:
       context: .
@@ -1306,82 +1169,27 @@
       health_checker_2:
         condition: service_started
     volumes:
-<<<<<<< HEAD
     - ./.saved_sessions/q1_filter_hour-1:/sessions
     - ./worker:/worker
     - ./shared:/shared
     environment:
       REPLICA_ID: '1'
-=======
-    - ./.saved_sessions/q1_filter_year-4:/sessions
-    - ./worker:/worker
-    - ./shared:/shared
-    environment:
-      REPLICA_ID: '4'
-      REPLICAS: '5'
-      STAGE_NAME: q1_filter_year
-      MODULE_NAME: year
-      FROM: transactions_source
-      TO: '[{"name": "q1.filtered_year", "downstream_stage": "q1_filter_hour", "downstream_workers": 5}, {"name": "q4.filtered_year", "downstream_stage": "q4_aggregate_users", "downstream_workers": 5, "routing_fn": "tx_router"}]'
-      HEALTH_CHECKER_REPLICAS: '3'
-      HEALTH_CHECKER_PORT: '9090'
-      HEARTBEAT_INTERVAL: '5'
-    healthcheck:
-      test: test -f /tmp/ready
-      interval: 5s
-      timeout: 3s
-      retries: 20
-      start_period: 10s
-  q1_filter_hour_0:
-    container_name: q1_filter_hour_0
-    image: filter_worker
-    build:
-      context: .
-      dockerfile: ./worker/Dockerfile
-    entrypoint: python /worker/filter/filter_main.py
-    networks:
-    - coffee
-    depends_on:
-      rabbitmq:
-        condition: service_healthy
-      health_checker_0:
-        condition: service_started
-      health_checker_1:
-        condition: service_started
-      health_checker_2:
-        condition: service_started
-    volumes:
-    - ./.saved_sessions/q1_filter_hour-0:/sessions
-    - ./worker:/worker
-    - ./shared:/shared
-    environment:
-      REPLICA_ID: '0'
->>>>>>> 6425e64b
       REPLICAS: '5'
       STAGE_NAME: q1_filter_hour
       MODULE_NAME: hour
       FROM: q1.filtered_year
-<<<<<<< HEAD
-      TO: '[{"name": "q1.filtered_hour", "downstream_stage": "q1_filter_amount", "downstream_workers": 4}, {"name": "q3.filtered_hour", "downstream_stage": "q3_aggregate_semester", "downstream_workers": 5}]'
-=======
       TO: '[{"name": "q1.filtered_hour", "downstream_stage": "q1_filter_amount", "downstream_workers": 5}, {"name": "q3.filtered_hour", "downstream_stage": "q3_aggregate_semester", "downstream_workers": 5}]'
->>>>>>> 6425e64b
-      HEALTH_CHECKER_REPLICAS: '3'
-      HEALTH_CHECKER_PORT: '9090'
-      HEARTBEAT_INTERVAL: '5'
-    healthcheck:
-      test: test -f /tmp/ready
-      interval: 5s
-      timeout: 3s
-      retries: 20
-      start_period: 10s
-<<<<<<< HEAD
+      HEALTH_CHECKER_REPLICAS: '3'
+      HEALTH_CHECKER_PORT: '9090'
+      HEARTBEAT_INTERVAL: '5'
+    healthcheck:
+      test: test -f /tmp/ready
+      interval: 5s
+      timeout: 3s
+      retries: 20
+      start_period: 10s
   q1_filter_hour_2:
     container_name: q1_filter_hour_2
-=======
-  q1_filter_hour_1:
-    container_name: q1_filter_hour_1
->>>>>>> 6425e64b
     image: filter_worker
     build:
       context: .
@@ -1399,44 +1207,27 @@
       health_checker_2:
         condition: service_started
     volumes:
-<<<<<<< HEAD
     - ./.saved_sessions/q1_filter_hour-2:/sessions
     - ./worker:/worker
     - ./shared:/shared
     environment:
       REPLICA_ID: '2'
-=======
-    - ./.saved_sessions/q1_filter_hour-1:/sessions
-    - ./worker:/worker
-    - ./shared:/shared
-    environment:
-      REPLICA_ID: '1'
->>>>>>> 6425e64b
       REPLICAS: '5'
       STAGE_NAME: q1_filter_hour
       MODULE_NAME: hour
       FROM: q1.filtered_year
-<<<<<<< HEAD
-      TO: '[{"name": "q1.filtered_hour", "downstream_stage": "q1_filter_amount", "downstream_workers": 4}, {"name": "q3.filtered_hour", "downstream_stage": "q3_aggregate_semester", "downstream_workers": 5}]'
-=======
       TO: '[{"name": "q1.filtered_hour", "downstream_stage": "q1_filter_amount", "downstream_workers": 5}, {"name": "q3.filtered_hour", "downstream_stage": "q3_aggregate_semester", "downstream_workers": 5}]'
->>>>>>> 6425e64b
-      HEALTH_CHECKER_REPLICAS: '3'
-      HEALTH_CHECKER_PORT: '9090'
-      HEARTBEAT_INTERVAL: '5'
-    healthcheck:
-      test: test -f /tmp/ready
-      interval: 5s
-      timeout: 3s
-      retries: 20
-      start_period: 10s
-<<<<<<< HEAD
+      HEALTH_CHECKER_REPLICAS: '3'
+      HEALTH_CHECKER_PORT: '9090'
+      HEARTBEAT_INTERVAL: '5'
+    healthcheck:
+      test: test -f /tmp/ready
+      interval: 5s
+      timeout: 3s
+      retries: 20
+      start_period: 10s
   q1_filter_hour_3:
     container_name: q1_filter_hour_3
-=======
-  q1_filter_hour_2:
-    container_name: q1_filter_hour_2
->>>>>>> 6425e64b
     image: filter_worker
     build:
       context: .
@@ -1454,44 +1245,27 @@
       health_checker_2:
         condition: service_started
     volumes:
-<<<<<<< HEAD
     - ./.saved_sessions/q1_filter_hour-3:/sessions
     - ./worker:/worker
     - ./shared:/shared
     environment:
       REPLICA_ID: '3'
-=======
-    - ./.saved_sessions/q1_filter_hour-2:/sessions
-    - ./worker:/worker
-    - ./shared:/shared
-    environment:
-      REPLICA_ID: '2'
->>>>>>> 6425e64b
       REPLICAS: '5'
       STAGE_NAME: q1_filter_hour
       MODULE_NAME: hour
       FROM: q1.filtered_year
-<<<<<<< HEAD
-      TO: '[{"name": "q1.filtered_hour", "downstream_stage": "q1_filter_amount", "downstream_workers": 4}, {"name": "q3.filtered_hour", "downstream_stage": "q3_aggregate_semester", "downstream_workers": 5}]'
-=======
       TO: '[{"name": "q1.filtered_hour", "downstream_stage": "q1_filter_amount", "downstream_workers": 5}, {"name": "q3.filtered_hour", "downstream_stage": "q3_aggregate_semester", "downstream_workers": 5}]'
->>>>>>> 6425e64b
-      HEALTH_CHECKER_REPLICAS: '3'
-      HEALTH_CHECKER_PORT: '9090'
-      HEARTBEAT_INTERVAL: '5'
-    healthcheck:
-      test: test -f /tmp/ready
-      interval: 5s
-      timeout: 3s
-      retries: 20
-      start_period: 10s
-<<<<<<< HEAD
+      HEALTH_CHECKER_REPLICAS: '3'
+      HEALTH_CHECKER_PORT: '9090'
+      HEARTBEAT_INTERVAL: '5'
+    healthcheck:
+      test: test -f /tmp/ready
+      interval: 5s
+      timeout: 3s
+      retries: 20
+      start_period: 10s
   q1_filter_hour_4:
     container_name: q1_filter_hour_4
-=======
-  q1_filter_hour_3:
-    container_name: q1_filter_hour_3
->>>>>>> 6425e64b
     image: filter_worker
     build:
       context: .
@@ -1509,44 +1283,27 @@
       health_checker_2:
         condition: service_started
     volumes:
-<<<<<<< HEAD
     - ./.saved_sessions/q1_filter_hour-4:/sessions
     - ./worker:/worker
     - ./shared:/shared
     environment:
       REPLICA_ID: '4'
-=======
-    - ./.saved_sessions/q1_filter_hour-3:/sessions
-    - ./worker:/worker
-    - ./shared:/shared
-    environment:
-      REPLICA_ID: '3'
->>>>>>> 6425e64b
       REPLICAS: '5'
       STAGE_NAME: q1_filter_hour
       MODULE_NAME: hour
       FROM: q1.filtered_year
-<<<<<<< HEAD
-      TO: '[{"name": "q1.filtered_hour", "downstream_stage": "q1_filter_amount", "downstream_workers": 4}, {"name": "q3.filtered_hour", "downstream_stage": "q3_aggregate_semester", "downstream_workers": 5}]'
-=======
       TO: '[{"name": "q1.filtered_hour", "downstream_stage": "q1_filter_amount", "downstream_workers": 5}, {"name": "q3.filtered_hour", "downstream_stage": "q3_aggregate_semester", "downstream_workers": 5}]'
->>>>>>> 6425e64b
-      HEALTH_CHECKER_REPLICAS: '3'
-      HEALTH_CHECKER_PORT: '9090'
-      HEARTBEAT_INTERVAL: '5'
-    healthcheck:
-      test: test -f /tmp/ready
-      interval: 5s
-      timeout: 3s
-      retries: 20
-      start_period: 10s
-<<<<<<< HEAD
+      HEALTH_CHECKER_REPLICAS: '3'
+      HEALTH_CHECKER_PORT: '9090'
+      HEARTBEAT_INTERVAL: '5'
+    healthcheck:
+      test: test -f /tmp/ready
+      interval: 5s
+      timeout: 3s
+      retries: 20
+      start_period: 10s
   q1_filter_amount_0:
     container_name: q1_filter_amount_0
-=======
-  q1_filter_hour_4:
-    container_name: q1_filter_hour_4
->>>>>>> 6425e64b
     image: filter_worker
     build:
       context: .
@@ -1564,45 +1321,27 @@
       health_checker_2:
         condition: service_started
     volumes:
-<<<<<<< HEAD
     - ./.saved_sessions/q1_filter_amount-0:/sessions
     - ./worker:/worker
     - ./shared:/shared
     environment:
       REPLICA_ID: '0'
-      REPLICAS: '4'
+      REPLICAS: '5'
       STAGE_NAME: q1_filter_amount
       MODULE_NAME: amount
       FROM: q1.filtered_hour
       TO: '[{"name": "q1.filtered_amount", "downstream_stage": "q1_sink", "downstream_workers": 1}]'
-=======
-    - ./.saved_sessions/q1_filter_hour-4:/sessions
-    - ./worker:/worker
-    - ./shared:/shared
-    environment:
-      REPLICA_ID: '4'
-      REPLICAS: '5'
-      STAGE_NAME: q1_filter_hour
-      MODULE_NAME: hour
-      FROM: q1.filtered_year
-      TO: '[{"name": "q1.filtered_hour", "downstream_stage": "q1_filter_amount", "downstream_workers": 5}, {"name": "q3.filtered_hour", "downstream_stage": "q3_aggregate_semester", "downstream_workers": 5}]'
->>>>>>> 6425e64b
-      HEALTH_CHECKER_REPLICAS: '3'
-      HEALTH_CHECKER_PORT: '9090'
-      HEARTBEAT_INTERVAL: '5'
-    healthcheck:
-      test: test -f /tmp/ready
-      interval: 5s
-      timeout: 3s
-      retries: 20
-      start_period: 10s
-<<<<<<< HEAD
+      HEALTH_CHECKER_REPLICAS: '3'
+      HEALTH_CHECKER_PORT: '9090'
+      HEARTBEAT_INTERVAL: '5'
+    healthcheck:
+      test: test -f /tmp/ready
+      interval: 5s
+      timeout: 3s
+      retries: 20
+      start_period: 10s
   q1_filter_amount_1:
     container_name: q1_filter_amount_1
-=======
-  q1_filter_amount_0:
-    container_name: q1_filter_amount_0
->>>>>>> 6425e64b
     image: filter_worker
     build:
       context: .
@@ -1620,19 +1359,11 @@
       health_checker_2:
         condition: service_started
     volumes:
-<<<<<<< HEAD
     - ./.saved_sessions/q1_filter_amount-1:/sessions
     - ./worker:/worker
     - ./shared:/shared
     environment:
       REPLICA_ID: '1'
-      REPLICAS: '4'
-=======
-    - ./.saved_sessions/q1_filter_amount-0:/sessions
-    - ./worker:/worker
-    - ./shared:/shared
-    environment:
-      REPLICA_ID: '0'
       REPLICAS: '5'
       STAGE_NAME: q1_filter_amount
       MODULE_NAME: amount
@@ -1647,8 +1378,8 @@
       timeout: 3s
       retries: 20
       start_period: 10s
-  q1_filter_amount_1:
-    container_name: q1_filter_amount_1
+  q1_filter_amount_2:
+    container_name: q1_filter_amount_2
     image: filter_worker
     build:
       context: .
@@ -1666,11 +1397,11 @@
       health_checker_2:
         condition: service_started
     volumes:
-    - ./.saved_sessions/q1_filter_amount-1:/sessions
-    - ./worker:/worker
-    - ./shared:/shared
-    environment:
-      REPLICA_ID: '1'
+    - ./.saved_sessions/q1_filter_amount-2:/sessions
+    - ./worker:/worker
+    - ./shared:/shared
+    environment:
+      REPLICA_ID: '2'
       REPLICAS: '5'
       STAGE_NAME: q1_filter_amount
       MODULE_NAME: amount
@@ -1685,8 +1416,8 @@
       timeout: 3s
       retries: 20
       start_period: 10s
-  q1_filter_amount_2:
-    container_name: q1_filter_amount_2
+  q1_filter_amount_3:
+    container_name: q1_filter_amount_3
     image: filter_worker
     build:
       context: .
@@ -1704,13 +1435,12 @@
       health_checker_2:
         condition: service_started
     volumes:
-    - ./.saved_sessions/q1_filter_amount-2:/sessions
-    - ./worker:/worker
-    - ./shared:/shared
-    environment:
-      REPLICA_ID: '2'
-      REPLICAS: '5'
->>>>>>> 6425e64b
+    - ./.saved_sessions/q1_filter_amount-3:/sessions
+    - ./worker:/worker
+    - ./shared:/shared
+    environment:
+      REPLICA_ID: '3'
+      REPLICAS: '5'
       STAGE_NAME: q1_filter_amount
       MODULE_NAME: amount
       FROM: q1.filtered_hour
@@ -1724,65 +1454,8 @@
       timeout: 3s
       retries: 20
       start_period: 10s
-<<<<<<< HEAD
-  q1_filter_amount_2:
-    container_name: q1_filter_amount_2
-=======
-  q1_filter_amount_3:
-    container_name: q1_filter_amount_3
->>>>>>> 6425e64b
-    image: filter_worker
-    build:
-      context: .
-      dockerfile: ./worker/Dockerfile
-    entrypoint: python /worker/filter/filter_main.py
-    networks:
-    - coffee
-    depends_on:
-      rabbitmq:
-        condition: service_healthy
-      health_checker_0:
-        condition: service_started
-      health_checker_1:
-        condition: service_started
-      health_checker_2:
-        condition: service_started
-    volumes:
-<<<<<<< HEAD
-    - ./.saved_sessions/q1_filter_amount-2:/sessions
-    - ./worker:/worker
-    - ./shared:/shared
-    environment:
-      REPLICA_ID: '2'
-      REPLICAS: '4'
-=======
-    - ./.saved_sessions/q1_filter_amount-3:/sessions
-    - ./worker:/worker
-    - ./shared:/shared
-    environment:
-      REPLICA_ID: '3'
-      REPLICAS: '5'
->>>>>>> 6425e64b
-      STAGE_NAME: q1_filter_amount
-      MODULE_NAME: amount
-      FROM: q1.filtered_hour
-      TO: '[{"name": "q1.filtered_amount", "downstream_stage": "q1_sink", "downstream_workers": 1}]'
-      HEALTH_CHECKER_REPLICAS: '3'
-      HEALTH_CHECKER_PORT: '9090'
-      HEARTBEAT_INTERVAL: '5'
-    healthcheck:
-      test: test -f /tmp/ready
-      interval: 5s
-      timeout: 3s
-      retries: 20
-      start_period: 10s
-<<<<<<< HEAD
-  q1_filter_amount_3:
-    container_name: q1_filter_amount_3
-=======
   q1_filter_amount_4:
     container_name: q1_filter_amount_4
->>>>>>> 6425e64b
     image: filter_worker
     build:
       context: .
@@ -1800,21 +1473,12 @@
       health_checker_2:
         condition: service_started
     volumes:
-<<<<<<< HEAD
-    - ./.saved_sessions/q1_filter_amount-3:/sessions
-    - ./worker:/worker
-    - ./shared:/shared
-    environment:
-      REPLICA_ID: '3'
-      REPLICAS: '4'
-=======
     - ./.saved_sessions/q1_filter_amount-4:/sessions
     - ./worker:/worker
     - ./shared:/shared
     environment:
       REPLICA_ID: '4'
       REPLICAS: '5'
->>>>>>> 6425e64b
       STAGE_NAME: q1_filter_amount
       MODULE_NAME: amount
       FROM: q1.filtered_hour
